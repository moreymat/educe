"""This submodule implements document vectorizers"""

# pylint: disable=too-few-public-methods

<<<<<<< HEAD
from __future__ import absolute_import, print_function

from collections import defaultdict, namedtuple
import itertools
import copy
import os
import sys

from nltk.corpus import verbnet as vnet

from educe.learning.keys import KeyGroup
from educe.stac import postag, corenlp
from educe.stac.annotation import addressees, speaker, is_relation_instance
from educe.stac.corpus import twin_key
from educe.stac.fusion import Dialogue, FakeRootEDU, fuse_edus
from educe.stac.learning.features import (clean_dialogue_act, SingleEduKeys,
                                          PairKeys)
# import educe.stac.lexicon.inquirer as inquirer
import educe.stac.lexicon.pdtb_markers as pdtb_markers
from educe.stac.lexicon.wordclass import Lexicon
import educe.stac.graph as stac_gr
import educe.util
import educe.stac
=======
from collections import Sequence

from .features import clean_dialogue_act
>>>>>>> 02f3f3cf


UNK = '__UNK__'
ROOT = 'ROOT'
UNRELATED = 'UNRELATED'


class DialogueActVectorizer(object):
    """Dialogue act extractor for the STAC corpus."""

    def __init__(self, instance_generator, labels):
        """
        instance_generator to enumerate the instances from a doc

        :type labels: list(string)
        """
        self.instance_generator = instance_generator
        self.labelset_ = {l: i for i, l in enumerate(labels, start=1)}
        self.labelset_[UNK] = 0

    def transform(self, raw_documents):
        """Learn the label encoder and return a vector of labels

        There is one label per instance extracted from raw_documents.

        Parameters
        ----------
        raw_documents : list of `educe.stac.fusion.Dialogue`
            List of dialogues.

        Yields
        ------
        inst_lbls : list of int
            (Integer) label for each instance of the next document.
        """
        # run through documents to generate y
        for doc in raw_documents:
            inst_lbls = []
            for edu in self.instance_generator(doc):
                label = clean_dialogue_act(edu.dialogue_act() or UNK)
                inst_lbls.append(self.labelset_[label])
            yield inst_lbls


class LabelVectorizer(object):
    """Label extractor for the STAC corpus.

<<<<<<< HEAD
    Parameters
    ----------
    instance_generator : fun(doc) -> :obj:`list` of (EDU, EDU)
        Function to enumerate the instances from a doc.

    labels : :obj:`list` of str
        Labelset

    zero : boolean, defaults to False
        If True, emit zero for all instances.

    Attributes
    ----------
    labelset_ : dict(str, int)
        Map from labels to integers ; a few values are reserved:
        {UNK: 0, ROOT: 1, UNRELATED: 2}.
    """

    def __init__(self, instance_generator, labels, zero=False):
=======
    def __init__(self, instance_generator, labels, zero=False):
        """

        Parameters
        ----------
        instance_generator : function that enumerates instances from doc
            Function that given a ? enumerates its candidate instances.

        labels : iterable of string
            Set of domain labels. If it is provided as a sequence, the
            order of labels is preserved ; otherwise its elements are
            sorted before storage. This guarantees a stable behaviour
            across runs and platforms, which greatly facilitates
            the comparability of models and results.

        zero : boolean, defaults to False
            If True, transform() will return the unknown label (UNK) for
            all (MM or only unrelated?) pairs.
        """
>>>>>>> 02f3f3cf
        self.instance_generator = instance_generator
        if not isinstance(labels, Sequence):
            labels = sorted(labels)
        self.labelset_ = {l: i for i, l in enumerate(labels, start=3)}
        self.labelset_[UNK] = 0
        self.labelset_[ROOT] = 1
        self.labelset_[UNRELATED] = 2
        self._zero = zero

    def transform(self, raw_documents):
        """Learn the label encoder and return a vector of labels

        There is one label per instance extracted from raw_documents.

        Parameters
        ----------
        raw_documents : list of ?
            Raw documents.

        Yields
        ------
        inst_lbls : list of int
            (Integer) label for each instance of the next document.
        """
        zlabel = UNK if self._zero else UNRELATED
        # run through documents to generate y
        for doc in raw_documents:
            inst_lbls = []
            for pair in self.instance_generator(doc):
                label = doc.relations.get(pair, zlabel)
                inst_lbls.append(self.labelset_[label])
            yield inst_lbls


# moved from educe.stac.learning.features
# FIXME refactor into a proper, consistent API:
# this code does a mix of responsibilities from DocumentPlus and other stuff

# ---------------------------------------------------------------------
# lexicon configuration
# ---------------------------------------------------------------------
class LexWrapper(object):
    """
    Configuration options for a given lexicon: where to find it,
    what to call it, what sorts of results to return
    """

    def __init__(self, key, filename, classes):
        """
        Note: classes=True means we want the (sub)-class of the lexical
        item found, and not just a general boolean
        """
        self.key = key
        self.filename = filename
        self.classes = classes
        self.lexicon = None

    def read(self, lexdir):
        """
        Read and store the lexicon as a mapping from words to their
        classes
        """
        path = os.path.join(lexdir, self.filename)
        self.lexicon = Lexicon.read_file(path)


LEXICONS = [
    LexWrapper('domain', 'stac_domain.txt', True),
    LexWrapper('robber', 'stac_domain2.txt', False),
    LexWrapper('trade', 'trade.txt', True),
    LexWrapper('dialog', 'dialog.txt', False),
    LexWrapper('opinion', 'opinion.txt', False),
    LexWrapper('modifier', 'modifiers.txt', False),
    # hand-extracted from trade prediction code, could
    # perhaps be merged with one of the other lexicons
    # fr.irit.stac.features.CalculsTraitsTache3
    LexWrapper('pronoun', 'pronouns.txt', True),
    LexWrapper('ref', 'stac_referential.txt', False)
]

# PDTB markers
PDTB_MARKERS_BASENAME = 'pdtb_markers.txt'

# VerbNet
VerbNetEntry = namedtuple("VerbNetEntry", "classname lemmas")

VERBNET_CLASSES = ['steal-10.5',
                   'get-13.5.1',
                   'give-13.1-1',
                   'want-32.1-1-1',
                   'want-32.1',
                   'exchange-13.6-1']

# Inquirer
INQUIRER_BASENAME = 'inqtabs.txt'

INQUIRER_CLASSES = ['Positiv',
                    'Negativ',
                    'Pstv',
                    'Ngtv',
                    'NegAff',
                    'PosAff',
                    'If',
                    'TrnGain',  # maybe gain/loss words related
                    'TrnLoss',  # ...transactions
                    'TrnLw',
                    'Food',    # related to Catan resources?
                    'Tool',    # related to Catan resources?
                    'Region',  # related to Catan game?
                    'Route']   # related to Catan game


# ---------------------------------------------------------------------
# preprocessing
# ---------------------------------------------------------------------
def player_addresees(edu):
    """
    The set of people spoken to during an edu annotation.
    This excludes known non-players, like 'All', or '?', or 'Please choose...',
    """
    addr1 = addressees(edu) or frozenset()
    return frozenset(x for x in addr1 if x not in ['All', '?'])


def players_for_doc(corpus, kdoc):
    """
    Return the set of speakers/addressees associated with a document.

    In STAC, documents are semi-arbitrarily cut into sub-documents for
    technical and possibly ergonomic reasons, ie. meaningless as far as we are
    concerned.  So to find all speakers, we would have to search all the
    subdocuments of a single document. ::

        (Corpus, String) -> Set String
    """
    speakers = set()
    docs = [corpus[k] for k in corpus if k.doc == kdoc]
    for doc in docs:
        for anno in doc.units:
            if educe.stac.is_turn(anno):
                turn_speaker = speaker(anno)
                if turn_speaker:
                    speakers.add(turn_speaker)
            elif educe.stac.is_edu(anno):
                speakers.update(player_addresees(anno))
    return frozenset(speakers)


# ---------------------------------------------------------------------
# feature extraction
# ---------------------------------------------------------------------

# The comments on these named tuples can be docstrings in Python3,
# or we can wrap the class, but eh...

# feature extraction environment
DocEnv = namedtuple("DocEnv", "inputs current sf_cache")

# Global resources and settings used to extract feature vectors
FeatureInput = namedtuple('FeatureInput',
                          ['corpus', 'postags', 'parses',
                           'lexicons', 'pdtb_lex',
                           'verbnet_entries',
                           'inquirer_lex'])

# A document and relevant contextual information
DocumentPlus = namedtuple('DocumentPlus',
                          ['key',
                           'doc',
                           'unitdoc',  # equiv doc from units
                           'players',
                           'parses'])


# ---------------------------------------------------------------------
# (single) feature cache
# ---------------------------------------------------------------------
class FeatureCache(dict):
    """
    Cache for single edu features.
    Retrieving an item from the cache lazily computes/memoises
    the single EDU features for it.
    """
    def __init__(self, inputs, current):
        self.inputs = inputs
        self.current = current
        super(FeatureCache, self).__init__()

    def __getitem__(self, edu):
        if edu.identifier() == ROOT:
            return KeyGroup('fake root group', [])
        elif edu in self:
            return super(FeatureCache, self).__getitem__(edu)
        else:
            vec = SingleEduKeys(self.inputs)
            vec.fill(self.current, edu)
            self[edu] = vec
            return vec

    def expire(self, edu):
        """
        Remove an edu from the cache if it's in there
        """
        if edu in self:
            del self[edu]


# ---------------------------------------------------------------------
# extraction generators
# ---------------------------------------------------------------------
def _get_unit_key(inputs, key):
    """
    Given the key for what is presumably a discourse level or
    unannotated document, return the key for its unit-level
    equivalent.
    """
    if key.annotator is None:
        twins = [k for k in inputs.corpus if
                 k.doc == key.doc and
                 k.subdoc == key.subdoc and
                 k.stage == 'units']
        return twins[0] if twins else None
    else:
        twin = copy.copy(key)
        twin.stage = 'units'
        return twin if twin in inputs.corpus else None


def mk_env(inputs, people, key):
    """Pre-process and bundle up a representation of the current doc.

    Parameters
    ----------
    inputs : FeatureInput
        Global information for feature extraction.

    people : dict(str, set(str))
        Set of people involved in the dialogue, for each game (map from
        document name to set of players).

    key : FileId
        Document identifier.

    Returns
    -------
    doc_env : DocEnv
        Representation of the designated document, ready for feature
        extraction.
    """
    doc = inputs.corpus[key]
    unit_key = _get_unit_key(inputs, key)
    current = DocumentPlus(key=key, doc=doc,
                           unitdoc=(inputs.corpus[unit_key] if unit_key
                                    else None),
                           players=people[key.doc],
                           parses=(inputs.parses[key] if inputs.parses
                                   else None))

    return DocEnv(inputs=inputs, current=current,
                  sf_cache=FeatureCache(inputs, current))


def get_players(inputs):
    """
    Return a dictionary mapping each document to the set of
    players in that document
    """
    kdocs = frozenset(k.doc for k in inputs.corpus)
    return {x: players_for_doc(inputs.corpus, x)
            for x in kdocs}


def relation_dict(doc, quiet=False):
    """
    Return the relations instances from a document in the
    form of an id pair to label dictionary

    If there is more than one relation between a pair of
    EDUs we pick one of them arbitrarily and ignore the
    other
    """
    relations = {}
    for rel in doc.relations:
        if not is_relation_instance(rel):
            # might be the odd Anaphora link lying around
            continue
        pair = rel.source.identifier(), rel.target.identifier()
        if pair not in relations:
            relations[pair] = rel.type
        elif not quiet:
            print(('Ignoring {type1} relation instance ({edu1} -> {edu2}); '
                   'another of type {type2} already exists'
                   '').format(type1=rel.type,
                              edu1=pair[0],
                              edu2=pair[1],
                              type2=relations[pair]),
                  file=sys.stderr)
    # generate fake root links
    for anno in doc.units:
        if not educe.stac.is_edu(anno):
            continue
        is_target = False
        for rel in doc.relations:
            if rel.target == anno:
                is_target = True
                break
        if not is_target:
            key = ROOT, anno.identifier()
            relations[key] = ROOT
    return relations


def _extract_pair(env, edu1, edu2):
    """Extract features for a given pair of EDUs.

    Directional, so would have to be called twice.
    """
    vec = PairKeys(env.inputs, sf_cache=env.sf_cache)
    vec.fill(env.current, edu1, edu2)
    return vec


def _mk_high_level_dialogues(current):
    """Helper to generate dialogues.

    Parameters
    ----------
    current : educe.stac.fusion.DocumentPlus
        Bundled representation of a document.

    Yields
    -------
    dia : `educe.stac.fusion.Dialogue`
        Next dialogue
    """
    doc = current.doc  # this is a GlozzDocument
    # first pass: create the EDU objects
    edus = sorted([x for x in doc.units if educe.stac.is_edu(x)],
                  key=lambda y: y.span)
    edus_in_dialogues = defaultdict(list)
    for edu in edus:
        edus_in_dialogues[edu.dialogue].append(edu)

    # finally, generate the high level dialogues
    relations = relation_dict(doc)
    dialogues = sorted(edus_in_dialogues, key=lambda x: x.span)
    for dia in dialogues:
        d_edus = edus_in_dialogues[dia]
        d_relations = {}
        for edu1, edu2 in itertools.product([FakeRootEDU] + d_edus, d_edus):
            id_pair = (edu1.identifier(), edu2.identifier())
            rel = relations.get(id_pair)
            if rel is not None:
                d_relations[(edu1, edu2)] = rel
        yield Dialogue(dia, d_edus, d_relations)


def mk_envs(inputs, stage):
    """Generate an environment for each document in the corpus
    within the given stage.

    The environment pools together all the information we
    have on a single document.

    Parameters
    ----------
    inputs : FeatureInput
        Global information used for feature extraction.

    stage : one of {'units', 'discourse', 'unannotated'}
        Annotation stage

    Yields
    -------
    env : DocEnv
        Next environment for feature extraction, one per doc.
    """
    people = get_players(inputs)
    for key in inputs.corpus:
        if key.stage != stage:
            continue
        yield mk_env(inputs, people, key)


def mk_high_level_dialogues(inputs, stage):
    """Generate all relevant EDU pairs for each designated document.

    Parameters
    ----------
    inputs : FeatureInput
        Named tuple of global resources and settings used to extract feature
        vectors.

    stage : string, one of {'units', 'discourse'}
        Stage of annotation

    Yields
    -------
    dia : `educe.stac.fusion.Dialogue`
        Next dialogue in the Dialogues
    """
    for env in mk_envs(inputs, stage):
        for dia in _mk_high_level_dialogues(env.current):
            yield dia


def extract_pair_features(inputs, stage):
    """Generator of feature vectors, one per pair of EDUs, in each dialogue.

    Parameters
    ----------
    inputs : FeatureInput
        Global parameters for feature extraction.

    stage : string, one of {'unannotated', 'units', 'discourse'}
        Annotation stage.

    Yields
    ------
    vecs : PairEduKeys
        List of feature vectors for the EDUs in the next document (here,
        STAC dialogue).
    """
    for env in mk_envs(inputs, stage):
        for dia in _mk_high_level_dialogues(env.current):
            vecs = []
            for edu1, edu2 in dia.edu_pairs():
                vec = _extract_pair(env, edu1, edu2)
                vecs.append(vec)
            yield vecs


# ---------------------------------------------------------------------
# extraction generators (single edu)
# ---------------------------------------------------------------------
def extract_single_features(inputs, stage, safety_check=True):
    """Generator of feature vectors, one per EDU, in each dialogue.

    Parameters
    ----------
    inputs : FeatureInput
        Global parameters for feature extraction.

    stage : string, one of {'unannotated', 'units', 'discourse'}
        Annotation stage.

    Yields
    ------
    vecs : SingleEduKeys
        List of feature vectors for the EDUs in the next document (in
        fact, STAC subdoc).
    """
    for env in mk_envs(inputs, stage):
        doc = env.current.doc
        if safety_check:
            # safety check: ensure all EDUs are processed
            # compare EDUs collected initially from the document, with
            # all EDUs processed during feature extraction
            all_edus = sorted([x for x in doc.units if educe.stac.is_edu(x)],
                              key=lambda y: y.span)
        processed_edus = []
        # skip any documents which are not yet annotated
        if env.current.unitdoc is None:
            continue
        # 2016-01-12 generate one list per Dialogue, rather than one per
        # subdoc
        for dia in _mk_high_level_dialogues(env.current):
            edus = dia.edus[1:]  # dia.edus[0]: left padding (fake root) EDU
            vecs = []
            for edu in edus:
                vec = SingleEduKeys(env.inputs)
                vec.fill(env.current, edu)
                vecs.append(vec)
                processed_edus.append(edu)  # safety check
            yield vecs
        if safety_check:
            # safety check: final step
            processed_edus = sorted(processed_edus, key=lambda y: y.span)
            assert processed_edus == all_edus


# ---------------------------------------------------------------------
# input readers
# ---------------------------------------------------------------------
def mk_is_interesting(args, single):
    """
    Return a function that filters corpus keys to pick out the ones
    we specified on the command line

    We have two cases here: for pair extraction, we just want to
    grab the units and if possible the discourse stage. In live mode,
    there won't be a discourse stage, but that's fine because we can
    just fall back on units.

    For single extraction (dialogue acts), we'll also want to grab the
    units stage and fall back to unannotated when in live mode. This
    is made a bit trickier by the fact that unannotated does not have
    an annotator, so we have to accomodate that.

    Phew.

    It's a bit specific to feature extraction in that here we are
    trying

    :type single: bool
    """
    if single:
        # ignore annotator filter for unannotated documents
        args1 = copy.copy(args)
        args1.annotator = None
        is_interesting1 = educe.util.mk_is_interesting(
            args1, preselected={'stage': ['unannotated']})
        # but pay attention to it for units
        args2 = args
        is_interesting2 = educe.util.mk_is_interesting(
            args2, preselected={'stage': ['units']})
        return lambda x: is_interesting1(x) or is_interesting2(x)
    else:
        preselected = {"stage": ["discourse", "units"]}
        return educe.util.mk_is_interesting(args, preselected=preselected)


def _fuse_corpus(corpus, postags):
    "Merge any dialogue/unit level documents together"
    to_delete = []
    for key in corpus:
        if key.stage == 'unannotated':
            # slightly abusive use of fuse_edus to just get the effect of
            # having EDUs that behave like contexts
            #
            # context: feature extraction for live mode dialogue acts
            # extraction, so by definition we don't have a units stage
            corpus[key] = fuse_edus(corpus[key], corpus[key], postags[key])
        elif key.stage == 'units':
            # similar Context-only abuse of fuse-edus (here, we have a units
            # stage but no dialogue to make use of)
            #
            # context: feature extraction for
            # - live mode discourse parsing (by definition we don't have a
            #   discourse stage yet, but we might have a units stage
            #   inferred earlier in the parsing pipeline)
            # - dialogue act annotation from corpus
            corpus[key] = fuse_edus(corpus[key], corpus[key], postags[key])
        elif key.stage == 'discourse':
            ukey = twin_key(key, 'units')
            corpus[key] = fuse_edus(corpus[key], corpus[ukey], postags[key])
            to_delete.append(ukey)
    for key in to_delete:
        del corpus[key]


def read_corpus_inputs(args):
    """Read and filter the part of the corpus we want features for.

    Parameters
    ----------
    args : Namespace
        Arguments given to the arg parser, in the form of a Namespace
        produced by `ArgumentParser.parse_args()`.

    Returns
    -------
    feat_input : FeatureInput
        Named tuple of global resources and settings used to extract feature
        vectors.
    """
    reader = educe.stac.Reader(args.corpus)
    anno_files = reader.filter(reader.files(),
                               mk_is_interesting(args, args.single))
    corpus = reader.slurp(anno_files, verbose=True)

    # optional: strip CDUs from the `GlozzDocument`s in the corpus
    if not args.ignore_cdus:
        # for all documents in the corpus, remove any CDUs and relink the
        # document according to the desired mode
        # this is performed on a graph model of the document:
        # `educe.stac.Graph.strip_cdus()` mutates the graph's doc
        for key in corpus:
            graph = stac_gr.Graph.from_doc(corpus, key)
            graph.strip_cdus(sloppy=True, mode=args.strip_mode)

    # read predicted POS tags, syntactic parse, coreferences etc.
    postags = postag.read_tags(corpus, args.corpus)
    parses = corenlp.read_results(corpus, args.corpus)
    _fuse_corpus(corpus, postags)

    # read our custom lexicons
    for lex in LEXICONS:
        lex.read(args.resources)
    # read lexicon PDTB discourse markers
    pdtb_lex_file = os.path.join(args.resources, PDTB_MARKERS_BASENAME)
    pdtb_lex = pdtb_markers.read_lexicon(pdtb_lex_file)
    # read Inquirer lexicon (disabled)
    # inq_txt_file = os.path.join(args.resources, INQUIRER_BASENAME)
    # inq_lex = inquirer.read_inquirer_lexicon(inq_txt_file, INQUIRER_CLASSES)
    inq_lex = {}

    verbnet_entries = [VerbNetEntry(x, frozenset(vnet.lemmas(x)))
                       for x in VERBNET_CLASSES]

    return FeatureInput(corpus=corpus,
                        postags=postags,
                        parses=parses,
                        lexicons=LEXICONS,
                        pdtb_lex=pdtb_lex,
                        verbnet_entries=verbnet_entries,
                        inquirer_lex=inq_lex)<|MERGE_RESOLUTION|>--- conflicted
+++ resolved
@@ -2,10 +2,9 @@
 
 # pylint: disable=too-few-public-methods
 
-<<<<<<< HEAD
 from __future__ import absolute_import, print_function
 
-from collections import defaultdict, namedtuple
+from collections import defaultdict, namedtuple, Sequence
 import itertools
 import copy
 import os
@@ -26,11 +25,6 @@
 import educe.stac.graph as stac_gr
 import educe.util
 import educe.stac
-=======
-from collections import Sequence
-
-from .features import clean_dialogue_act
->>>>>>> 02f3f3cf
 
 
 UNK = '__UNK__'
@@ -78,17 +72,21 @@
 class LabelVectorizer(object):
     """Label extractor for the STAC corpus.
 
-<<<<<<< HEAD
     Parameters
     ----------
     instance_generator : fun(doc) -> :obj:`list` of (EDU, EDU)
-        Function to enumerate the instances from a doc.
+        Function to enumerate the candidate instances from a doc.
 
     labels : :obj:`list` of str
-        Labelset
+        Set of domain labels. If it is provided as a sequence, the
+        order of labels is preserved ; otherwise its elements are
+        sorted before storage. This guarantees a stable behaviour
+        across runs and platforms, which greatly facilitates
+        the comparability of models and results.
 
     zero : boolean, defaults to False
-        If True, emit zero for all instances.
+        If True, transform() will return the unknown label (UNK) for
+        all (MM or only unrelated?) pairs.
 
     Attributes
     ----------
@@ -98,27 +96,6 @@
     """
 
     def __init__(self, instance_generator, labels, zero=False):
-=======
-    def __init__(self, instance_generator, labels, zero=False):
-        """
-
-        Parameters
-        ----------
-        instance_generator : function that enumerates instances from doc
-            Function that given a ? enumerates its candidate instances.
-
-        labels : iterable of string
-            Set of domain labels. If it is provided as a sequence, the
-            order of labels is preserved ; otherwise its elements are
-            sorted before storage. This guarantees a stable behaviour
-            across runs and platforms, which greatly facilitates
-            the comparability of models and results.
-
-        zero : boolean, defaults to False
-            If True, transform() will return the unknown label (UNK) for
-            all (MM or only unrelated?) pairs.
-        """
->>>>>>> 02f3f3cf
         self.instance_generator = instance_generator
         if not isinstance(labels, Sequence):
             labels = sorted(labels)
